--- conflicted
+++ resolved
@@ -6,14 +6,11 @@
 
 const debug = require('debug')('plugin:xray');
 
-<<<<<<< HEAD
 const defaultOptions = {
   automaticMode: true,
   logger: console
 };
 
-=======
->>>>>>> 8caab107
 module.exports = {
   /**
    * Sets up the plugin for use
@@ -27,17 +24,8 @@
   setup: function(options) {
     const localOptions = { ...defaultOptions, ...options };
 
-<<<<<<< HEAD
     if (localOptions.logger) {
       AWSXray.setLogger(localOptions.logger);
-=======
-    if (options.automaticMode !== true) {
-      xray.enableManualMode();
-    }
-
-    if (options.plugins) {
-      xray.config(options.plugins);
->>>>>>> 8caab107
     }
 
     const segmentName = localOptions.segmentName || this._createSegmentName();
@@ -58,11 +46,11 @@
     }
 
     if (options.captureHTTP) {
-      xray.captureHTTPsGlobal(require('http'), true);
+      AWSXray.captureHTTPsGlobal(require('http'), true);
     }
 
     if (options.capturePromises) {
-      xray.capturePromises();
+      AWSXray.capturePromises();
     }
   },
 
@@ -136,7 +124,6 @@
       res.on('finish', endSegment);
       res.on('close', endSegment);
 
-<<<<<<< HEAD
       if (AWSXray.isAutomaticMode()) {
         const ns = AWSXray.getNamespace();
         if (!request.app) {
@@ -151,21 +138,6 @@
       } else {
         request.segment = segment;
       }
-=======
-      if (xray.isAutomaticMode()) {
-        const ns = xray.getNamespace();
-        const context = ns.createContext();
-
-        ns.bindEmitter(request.raw.req);
-        ns.bindEmitter(request.raw.res);
-
-        ns.enter(context);
-
-        xray.setSegment(segment);
-      }
-
-      request.segment = segment;
->>>>>>> 8caab107
 
       return h.continue;
     };
