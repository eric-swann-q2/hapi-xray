--- conflicted
+++ resolved
@@ -1,15 +1,12 @@
 {
   "name": "hapi-xray",
-<<<<<<< HEAD
-  "version": "2.0.2",
-=======
-  "version": "3.0.0",
->>>>>>> 436dc91b
+  "version": "2.0.1",
   "description": "AWS-Xray plugin for Hapi.JS",
   "main": "lib/index.js",
   "scripts": {
     "lint": "eslint .",
     "lint:fix": "eslint --fix ./src",
+    "postversion": "git push && git push --tags && npm publish",
     "test": "mocha --recursive"
   },
   "author": "alex <alex@polyglot.rodeo>",
